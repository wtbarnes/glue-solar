[tox]
envlist = py{37,38},build_docs

[testenv]
passenv =
  HOME
  DISPLAY
setenv =
  QT_DEBUG_PLUGINS = 1
changedir = tmp
extras =
  tests
  qt
<<<<<<< HEAD
  docs
=======
>>>>>>> e9e3c14d
commands =
    pytest --pyargs glue_solar {posargs}

[testenv:build_docs]
description = invoke sphinx-build to build the HTML docs
changedir = docs
extras =
  docs
<<<<<<< HEAD
commands = sphinx-build --color -W --keep-going -b html -d _build/.doctrees . _build/html {posargs}
=======
commands = sphinx-build --color -W --keep-going -b html -d _build/.doctrees . _build/html
>>>>>>> e9e3c14d
<|MERGE_RESOLUTION|>--- conflicted
+++ resolved
@@ -11,10 +11,7 @@
 extras =
   tests
   qt
-<<<<<<< HEAD
   docs
-=======
->>>>>>> e9e3c14d
 commands =
     pytest --pyargs glue_solar {posargs}
 
@@ -23,8 +20,4 @@
 changedir = docs
 extras =
   docs
-<<<<<<< HEAD
-commands = sphinx-build --color -W --keep-going -b html -d _build/.doctrees . _build/html {posargs}
-=======
-commands = sphinx-build --color -W --keep-going -b html -d _build/.doctrees . _build/html
->>>>>>> e9e3c14d
+commands = sphinx-build --color -W --keep-going -b html -d _build/.doctrees . _build/html